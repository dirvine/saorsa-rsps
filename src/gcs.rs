// Copyright 2024 Saorsa Labs
// SPDX-License-Identifier: AGPL-3.0-or-later

//! Golomb Coded Set implementation for space-efficient probabilistic data structures

use crate::{Result, RspsError};
use bitvec::prelude::*;

/// Golomb Coded Set - space-efficient probabilistic data structure
#[derive(Debug, Clone)]
pub struct GolombCodedSet {
    /// Number of items in the set
    n: u64,
    /// Golomb parameter P (related to false positive rate)
    p: u64,
    /// Compressed data
    data: Vec<u8>,
    /// Salt for hashing
    salt: [u8; 32],
}

impl GolombCodedSet {
    /// Check if an item might be in the set
    pub fn contains(&self, item: &[u8]) -> bool {
        if self.n == 0 {
            return false;
        }

        let hash = self.hash_item(item);
        let target = hash % (self.n * self.p);

        // Decode and search for target
        self.decode_and_contains(target)
    }

    /// Get the serialized size in bytes
    pub fn size_bytes(&self) -> usize {
        self.data.len() + 8 + 8 + 32 // data + n + p + salt
    }

    /// Serialize to bytes
    pub fn to_bytes(&self) -> Vec<u8> {
        let mut bytes = Vec::with_capacity(self.size_bytes());
        bytes.extend_from_slice(&self.n.to_le_bytes());
        bytes.extend_from_slice(&self.p.to_le_bytes());
        bytes.extend_from_slice(&self.salt);
        bytes.extend_from_slice(&self.data);
        bytes
    }

    /// Deserialize from bytes
    pub fn from_bytes(bytes: &[u8]) -> Result<Self> {
        if bytes.len() < 48 {
            return Err(RspsError::InvalidParameters("GCS data too short".into()));
        }

        let mut n_bytes = [0u8; 8];
        let mut p_bytes = [0u8; 8];
        let mut salt = [0u8; 32];

        n_bytes.copy_from_slice(&bytes[0..8]);
        p_bytes.copy_from_slice(&bytes[8..16]);
        salt.copy_from_slice(&bytes[16..48]);

        let n = u64::from_le_bytes(n_bytes);
        let p = u64::from_le_bytes(p_bytes);
        if p == 0 || !p.is_power_of_two() {
            return Err(RspsError::InvalidParameters(
                "GCS parameter p must be a power of two (Rice coding) and >= 1".into(),
            ));
        }
        let data = bytes[48..].to_vec();

        Ok(Self { n, p, data, salt })
    }

    /// Hash an item with the salt
    fn hash_item(&self, item: &[u8]) -> u64 {
        use blake3::Hasher;
        let mut hasher = Hasher::new();
        hasher.update(&self.salt);
        hasher.update(item);
        let hash = hasher.finalize();

        // Take first 8 bytes as u64
        let mut bytes = [0u8; 8];
        bytes.copy_from_slice(&hash.as_bytes()[0..8]);
        u64::from_le_bytes(bytes)
    }

    /// Decode the Golomb-coded bitstream and check for target membership
    fn decode_and_contains(&self, target: u64) -> bool {
        if self.n == 0 {
            return false;
        }

        // Number of bits used to represent the remainder (Rice coding requires p to be a power of two)
        let remainder_bits = self.p.trailing_zeros() as usize;

        let bits = BitSlice::<u8, Msb0>::from_slice(&self.data);
        let mut idx = 0usize;
        let mut prev = 0u64;
        let mut decoded_count = 0u64;

        while decoded_count < self.n && idx < bits.len() {
            // Read unary quotient (count of 1s until a 0)
            let mut q: u64 = 0;
            while idx < bits.len() {
                let bit = bits[idx];
                idx += 1;
                if bit {
                    q += 1;
                } else {
                    break;
                }
            }
            if idx >= bits.len() {
                break; // Truncated stream
            }

            // Read fixed-size remainder
            let mut r: u64 = 0;
            if remainder_bits > 0 {
                // Big-endian bit order for remainder as encoded
                for _ in 0..remainder_bits {
                    if idx >= bits.len() {
                        break; // Truncated
                    }
                    r = (r << 1) | (bits[idx] as u64);
                    idx += 1;
                }
            }

            let delta = q * self.p + r;
            let value = prev + delta;
            prev = value;
            decoded_count += 1;

            if value == target {
                return true;
            }

            // Early exit if values exceed target (since sequence is sorted)
            if value > target {
                return false;
            }
        }

        false
    }
}

/// Builder for Golomb Coded Sets
#[derive(Debug)]
pub struct GcsBuilder {
    target_fpr: f64,
    salt: Option<[u8; 32]>,
}

impl GcsBuilder {
    pub fn new() -> Self {
        Self {
            target_fpr: 1e-3, // 0.1% default
            salt: None,
        }
    }

    /// Set target false positive rate
    pub fn target_fpr(mut self, fpr: f64) -> Self {
        self.target_fpr = fpr;
        self
    }

    /// Set salt for hashing
    pub fn salt(mut self, salt: &[u8; 32]) -> Self {
        self.salt = Some(*salt);
        self
    }

    /// Build the GCS from items
    pub fn build(&self, items: &[[u8; 32]]) -> Result<GolombCodedSet> {
        let n = items.len() as u64;
        if n == 0 {
            return Ok(GolombCodedSet {
                n: 0,
                p: 1,
                data: vec![],
                salt: self.salt.unwrap_or([0u8; 32]),
            });
        }

        // Enforce Golomb-Rice coding by choosing p as a power of two.
        // k = ceil(log2(1/fpr)), p = 2^k
        if !(self.target_fpr.is_finite() && self.target_fpr > 0.0 && self.target_fpr < 1.0) {
            return Err(RspsError::InvalidParameters(
                "target_fpr must be in the open interval (0, 1)".into(),
            ));
        }
        let inv = 1.0 / self.target_fpr;
        let k = inv.log2().ceil().max(0.0) as u32;
        let k = k.min(60);
        let p: u64 = 1u64 << k;

        let salt = self.salt.unwrap_or_else(|| {
            // Generate random salt if not provided
            let mut salt = [0u8; 32];
            use rand::Rng;
            rand::thread_rng().fill(&mut salt);
            salt
        });

        // Hash and sort items
        let mut hashes: Vec<u64> = items
            .iter()
            .map(|item| Self::hash_with_salt(item, &salt) % (n * p))
            .collect();
        hashes.sort_unstable();

        // Encode using Golomb-Rice coding
        let data = self.golomb_encode(&hashes, p)?;

        Ok(GolombCodedSet { n, p, data, salt })
    }

    /// Hash with salt
    fn hash_with_salt(item: &[u8], salt: &[u8; 32]) -> u64 {
        use blake3::Hasher;
        let mut hasher = Hasher::new();
        hasher.update(salt);
        hasher.update(item);
        let hash = hasher.finalize();

        let mut bytes = [0u8; 8];
        bytes.copy_from_slice(&hash.as_bytes()[0..8]);
        u64::from_le_bytes(bytes)
    }

    /// Golomb-Rice encode a sorted list of integers
    fn golomb_encode(&self, values: &[u64], p: u64) -> Result<Vec<u8>> {
        if p == 0 || !p.is_power_of_two() {
            return Err(RspsError::InvalidParameters(
                "encoding requires p to be a power of two (Rice coding)".into(),
            ));
        }
        let mut bits = BitVec::<u8, Msb0>::new();
        let mut prev = 0u64;

        for &val in values {
            let delta = val - prev;
            prev = val;

            // Golomb coding: quotient in unary, remainder in binary
            let quotient = delta / p;
            let remainder = delta % p;

            // Write quotient in unary (q ones followed by zero)
            for _ in 0..quotient {
                bits.push(true);
            }
            bits.push(false);

            // Write remainder in binary where k = log2(p)
            let remainder_bits = p.trailing_zeros() as usize;
            for i in (0..remainder_bits).rev() {
                bits.push((remainder >> i) & 1 == 1);
            }
        }

        // Convert to bytes
        Ok(bits.into_vec())
    }
}

impl Default for GcsBuilder {
    fn default() -> Self {
        Self::new()
    }
}

#[cfg(test)]
mod tests {
    use super::*;

    #[test]
    fn test_gcs_build_empty() {
        let gcs = GcsBuilder::new().target_fpr(0.001).build(&[]).unwrap();

        assert_eq!(gcs.n, 0);
        assert!(gcs.data.is_empty());
    }

    #[test]
    fn test_gcs_build_and_query() {
        let items = vec![[1u8; 32], [2u8; 32], [3u8; 32]];

        let gcs = GcsBuilder::new().target_fpr(0.01).build(&items).unwrap();

        assert_eq!(gcs.n, 3);
        assert!(gcs.p > 0);
        assert!(gcs.p.is_power_of_two());
        assert!(!gcs.data.is_empty());
    }

    #[test]
    fn test_gcs_deterministic_with_salt() {
        let items = vec![[1u8; 32], [2u8; 32]];
        let salt = [42u8; 32];

        let gcs1 = GcsBuilder::new().salt(&salt).build(&items).unwrap();

        let gcs2 = GcsBuilder::new().salt(&salt).build(&items).unwrap();

        assert_eq!(gcs1.data, gcs2.data);
        assert_eq!(gcs1.salt, gcs2.salt);
    }

    #[test]
    fn test_gcs_serialization() {
        let items = vec![[1u8; 32], [2u8; 32]];

        let original = GcsBuilder::new().target_fpr(0.001).build(&items).unwrap();

        let bytes = original.to_bytes();
        let restored = GolombCodedSet::from_bytes(&bytes).unwrap();

        assert_eq!(original.n, restored.n);
        assert_eq!(original.p, restored.p);
        assert_eq!(original.salt, restored.salt);
        assert_eq!(original.data, restored.data);
    }

    #[test]
    fn test_gcs_membership_check() {
        let items = vec![[1u8; 32], [2u8; 32], [3u8; 32]];
        let salt = [7u8; 32];
        let gcs = GcsBuilder::new()
            .salt(&salt)
            .target_fpr(0.01)
            .build(&items)
            .unwrap();

        // All inserted items should be reported as present
        for item in &items {
            assert!(gcs.contains(item));
        }
    }
<<<<<<< HEAD
=======

    #[test]
    fn test_rice_parameter_is_power_of_two_and_matches_fpr() {
        let items = (0..16).map(|i| [i as u8; 32]).collect::<Vec<_>>();
        let fpr = 0.01; // 1%
        let gcs = GcsBuilder::new().target_fpr(fpr).build(&items).unwrap();

        assert!(gcs.p.is_power_of_two(), "p must be power of two");
        let expected_k = (1.0 / fpr).log2().ceil().max(0.0) as u32;
        let expected_p = 1u64 << expected_k.min(60);
        assert_eq!(gcs.p, expected_p);
    }

    #[test]
    fn test_from_bytes_rejects_non_power_of_two_p() {
        // Build a minimal, but invalid, byte stream with p = 3 (not power of two)
        let n: u64 = 1;
        let p: u64 = 3;
        let salt = [0u8; 32];
        let mut bytes = Vec::new();
        bytes.extend_from_slice(&n.to_le_bytes());
        bytes.extend_from_slice(&p.to_le_bytes());
        bytes.extend_from_slice(&salt);
        bytes.extend_from_slice(&[0u8; 1]); // some data

        let err = GolombCodedSet::from_bytes(&bytes).unwrap_err();
        match err {
            RspsError::InvalidParameters(msg) => {
                assert!(msg.contains("power of two"));
            }
            other => panic!("unexpected error: {:?}", other),
        }
    }

    #[test]
    fn test_builder_rejects_invalid_fpr() {
        let items = vec![[1u8; 32]];
        // fpr <= 0
        assert!(GcsBuilder::new().target_fpr(0.0).build(&items).is_err());
        assert!(GcsBuilder::new().target_fpr(-0.1).build(&items).is_err());
        // fpr >= 1
        assert!(GcsBuilder::new().target_fpr(1.0).build(&items).is_err());
        assert!(GcsBuilder::new().target_fpr(2.0).build(&items).is_err());
    }

    #[test]
    fn test_serialization_roundtrip_preserves_membership() {
        let items = (0..64).map(|i| [i as u8; 32]).collect::<Vec<_>>();
        let gcs = GcsBuilder::new().target_fpr(0.02).build(&items).unwrap();

        let bytes = gcs.to_bytes();
        let restored = GolombCodedSet::from_bytes(&bytes).unwrap();

        for item in &items {
            assert!(restored.contains(item));
        }
    }

    #[test]
    fn test_false_positive_rate_reasonable_bound() {
        use rand::RngCore;

        let items = (0..256).map(|i| [i as u8; 32]).collect::<Vec<_>>();
        let fpr = 0.01; // 1%
        let gcs = GcsBuilder::new().target_fpr(fpr).build(&items).unwrap();

        let mut rng = rand::thread_rng();
        let trials = 3000usize;
        let mut non_member = [0u8; 32];
        let mut false_positives = 0usize;
        for _ in 0..trials {
            rng.fill_bytes(&mut non_member);
            if !items.contains(&non_member) && gcs.contains(&non_member) {
                false_positives += 1;
            }
        }

        let rate = false_positives as f64 / trials as f64;
        // Allow some wiggle room: rate should be below 8x the target for stability
        assert!(rate <= f64::max(0.08, fpr * 8.0), "rate {} too high", rate);
    }
>>>>>>> a8ca1c18
}<|MERGE_RESOLUTION|>--- conflicted
+++ resolved
@@ -344,8 +344,6 @@
             assert!(gcs.contains(item));
         }
     }
-<<<<<<< HEAD
-=======
 
     #[test]
     fn test_rice_parameter_is_power_of_two_and_matches_fpr() {
@@ -427,5 +425,4 @@
         // Allow some wiggle room: rate should be below 8x the target for stability
         assert!(rate <= f64::max(0.08, fpr * 8.0), "rate {} too high", rate);
     }
->>>>>>> a8ca1c18
 }