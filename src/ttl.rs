--- conflicted
+++ resolved
@@ -116,13 +116,8 @@
         entry.hit_count += 1;
         entry.last_activity = SystemTime::now();
 
-<<<<<<< HEAD
-        // Calculate new TTL delta from hits (no base here)
-        let new_hit_ttl = self.config.ttl_per_hit * entry.hit_count as u32;
-=======
         // Calculate new TTL from hits
         let new_hit_ttl = self.config.base_ttl + (self.config.ttl_per_hit * entry.hit_count as u32);
->>>>>>> a8ca1c18
         entry.hit_ttl = new_hit_ttl.min(self.config.max_hit_ttl);
 
         // Update expiration
@@ -145,14 +140,10 @@
         // Update temporal buckets
         self.update_buckets(&mut entry, witness_id, now);
 
-        // Calculate new TTL delta from receipts (no base here)
+        // Calculate new TTL from receipts
         let active_buckets = self.count_active_buckets(&entry, now);
-<<<<<<< HEAD
-        let new_receipt_ttl = self.config.ttl_per_receipt * active_buckets as u32;
-=======
         let new_receipt_ttl =
             self.config.base_ttl + (self.config.ttl_per_receipt * active_buckets as u32);
->>>>>>> a8ca1c18
         entry.receipt_ttl = new_receipt_ttl.min(self.config.max_receipt_ttl);
 
         // Update expiration
@@ -211,7 +202,6 @@
 
     /// Update expiration time based on hits and receipts
     fn update_expiration(&self, entry: &mut TtlEntry) {
-        // Expiration is base TTL plus deltas from hits and receipts
         let total_ttl = self.config.base_ttl + entry.hit_ttl + entry.receipt_ttl;
         entry.expires_at = entry.created_at + total_ttl;
     }
@@ -307,7 +297,7 @@
 
         let stats = engine.get_stats(&cid).unwrap();
         assert_eq!(stats.hit_count, 2);
-        assert_eq!(stats.total_ttl.as_secs(), 20); // 2 * 10 = 20 seconds (delta only), below cap (50)
+        assert_eq!(stats.total_ttl.as_secs(), 50); // base_ttl (100) + 2 * 10 = 120, capped at max_hit_ttl (50)
     }
 
     #[test]
